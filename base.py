--- conflicted
+++ resolved
@@ -1,383 +1,244 @@
-<<<<<<< HEAD
-from __future__ import annotations
-
-from abc import ABC, abstractmethod
-import os
-import logging
-from typing import NoReturn, Literal
-
-from requests import Response
-from selenium import webdriver
-from selenium.webdriver.chrome.webdriver import WebDriver
-from selenium.webdriver.chrome.options import Options
-from selenium.webdriver.chrome.service import Service
-from selenium.webdriver.support.ui import WebDriverWait
-from selenium.webdriver.support import expected_conditions as EC
-from selenium.common.exceptions import TimeoutException
-
-LOG_DIR = os.environ.get("COMMON_HOST_LOG_DIR", "./logs")
-os.makedirs(LOG_DIR, exist_ok=True)
-LOG_FILE = os.path.join(LOG_DIR, "common-host-api.log")
-
-logging.basicConfig(
-    filename=LOG_FILE,
-    level=logging.INFO,
-    format="%(asctime)s %(levelname)s %(message)s",
-    datefmt="%Y-%m-%dT%H:%M:%S",
-)
-logger = logging.getLogger("core")
-
-
-class InvalidParameterError(Exception):
-    """Represents invalid user input error."""
-
-
-class AuthenticationError(Exception):
-    """Represents authentication failure error."""
-
-
-class ScrapingError(Exception):
-    """Represents scraping failure error."""
-
-
-def raise_if_blank(args: dict[str, object]) -> None:
-    """Raise if any provided argument is blank or falsy.
-
-    Args:
-        args: Mapping of argument names to values.
-
-    Returns:
-        None
-    """
-    for arg_name, arg in args.items():
-        if not arg:
-            raise InvalidParameterError(f"Wrong usage: {arg_name} cannot be blank.")
-
-
-def raise_auth_error_or_for_status(
-    response: Response, status_reason: dict[int, str], msg: str
-) -> None:
-    """Raise AuthenticationError on specific status+reason or propagate HTTP error.
-
-    Args:
-        response: Requests response object.
-        status_reason: Map of status code to expected reason substring.
-        msg: Message for AuthenticationError.
-
-    Returns:
-        None
-    """
-    reason_ok = status_reason.get(response.status_code)
-    if reason_ok and reason_ok.lower() in (response.reason or "").lower():
-        raise AuthenticationError(msg)
-    response.raise_for_status()
-
-
-def raise_scraping_error(
-    locators: tuple,
-    original_exception: Exception,
-    extra_raise_condition: str | None = None,
-) -> NoReturn:
-    """Always raise ScrapingError with context and original exception.
-
-    Args:
-        locators: Locator that was expected to be present.
-        original_exception: Original exception to chain.
-        extra_raise_condition: Additional context message.
-
-    Returns:
-        NoReturn
-    """
-    msg = (
-        f"{extra_raise_condition} and none of expected locators: {locators} were not found."
-        if extra_raise_condition
-        else f"None of expected locators: {locators} were not found."
-    )
-    raise ScrapingError(msg) from original_exception
-
-
-class BaseScraping(ABC):
-    """Base Selenium helper for automated login flow."""
-
-    def __init__(
-        self,
-        email: str | None = None,
-        password: str | None = None,
-        browser_args: list[str] | None = None,
-        page_load_strategy: Literal["normal", "eager", "none"] | None = None,
-    ) -> None:
-        """Initialize minimal state to start WebDriver.
-
-        Args:
-            email: Login email for the target service.
-            password: Login password for the target service.
-            browser_args: Extra Chrome CLI arguments.
-            page_load_strategy: Selenium page load strategy.
-        """
-        self._email = email
-        self._password = password
-        self._browser_args = browser_args
-        self._page_load_strategy = page_load_strategy
-        self._driver: WebDriver | None = None
-        logger.info("Instance initialized for %s", self._email or "TOKEN-based session")
-
-    def _init_driver(self) -> None:
-        """Create and configure Chrome WebDriver instance.
-
-        Returns:
-            None
-        """
-        options = Options()
-        if self._browser_args:
-            for argument in self._browser_args:
-                options.add_argument(argument)
-
-        # Set a consistent desktop user-agent for stability.
-        options.add_argument(
-            "--user-agent=Mozilla/5.0 (Windows NT 10.0; Win64; x64) "
-            "AppleWebKit/537.36 (KHTML, like Gecko) "
-            "Chrome/113.0.0.0 Safari/537.36"
-        )
-        options.add_argument("--headless=new")
-        options.add_argument("--no-sandbox")
-        options.add_argument("--disable-dev-shm-usage")
-        options.add_argument("--disable-gpu")
-
-        if self._page_load_strategy:
-            options.page_load_strategy = self._page_load_strategy
-
-        options.add_experimental_option("excludeSwitches", ["enable-logging"])
-        service = Service(log_path=os.devnull)
-
-        self._driver = webdriver.Chrome(service=service, options=options)
-        # Hide webdriver flag to bypass basic bot checks.
-        self._driver.execute_cdp_cmd(
-            "Page.addScriptToEvaluateOnNewDocument",
-            {
-                "source": "Object.defineProperty(navigator, 'webdriver', {get: () => undefined})"
-            },
-        )
-        logger.info("Selenium WebDriver started.")
-
-    def authenticate_and_setup(self) -> None:
-        """Run login flow and close the driver safely.
-
-        Returns:
-            None
-        """
-        logger.info("Authorization started for %s", self._email or "TOKEN-based session")
-        self._init_driver()
-        assert self._driver is not None
-
-        try:
-            self._login(self._driver)
-            logger.info(
-                "Authorization successful for %s",
-                self._email or "TOKEN-based session",
-            )
-        except Exception:
-            logger.exception(
-                "Authorization failed for %s", self._email or "TOKEN-based session"
-            )
-            raise
-        finally:
-            self._driver.quit()
-            logger.info("Selenium WebDriver closed.")
-
-    @abstractmethod
-    def _login(self, driver: WebDriver) -> None:
-        """Perform concrete login steps for a specific service.
-
-        Args:
-            driver: Active Selenium WebDriver.
-        """
-
-    def _hide_locator(
-        self, driver: WebDriver, locator: tuple[str, str], timeout: float = 5.0
-    ) -> None:
-        """Hide element by CSS/DOM injection when it appears.
-
-        Args:
-            driver: Active Selenium WebDriver.
-            locator: Selenium locator tuple (by, value).
-            timeout: Wait time in seconds.
-
-        Returns:
-            None
-        """
-        cookie_window = None
-        try:
-            cookie_window = WebDriverWait(driver, timeout).until(
-                EC.presence_of_element_located(locator)
-            )
-        except TimeoutException as e:
-            raise_scraping_error(locator, e)
-
-        # Hide the element to unblock interactions.
-        driver.execute_script("arguments[0].style.display = 'none';", cookie_window)
-
-    def _is_locator_found(
-        self, driver: WebDriver, locator: tuple[str, str], timeout: float = 5.0
-    ) -> bool:
-        """Return True if locator is present within the timeout.
-
-        Args:
-            driver: Active Selenium WebDriver.
-            locator: Selenium locator tuple (by, value).
-            timeout: Wait time in seconds.
-
-        Returns:
-            True if element appears before timeout, else False.
-        """
-        try:
-            WebDriverWait(driver, timeout).until(
-                EC.presence_of_element_located(locator)
-            )
-        except TimeoutException:
-            logger.warning("Locator not found: %s", locator)
-            return False
-        return True
-=======
-### base/base.py
-
-from abc import ABC, abstractmethod
-import os
-import logging
-from selenium import webdriver
-from selenium.webdriver.chrome.options import Options
-from selenium.webdriver.chrome.service import Service
-from selenium.webdriver.support.ui import WebDriverWait
-from selenium.webdriver.support import expected_conditions as EC
-from selenium.common.exceptions import TimeoutException
-
-# --- Logging setup ---
-LOG_DIR = os.environ.get("AIRBOOK_SCRAPER_LOG_DIR", "./logs")
-os.makedirs(LOG_DIR, exist_ok=True)
-LOG_FILE = os.path.join(LOG_DIR, "scraper.log")
-
-logging.basicConfig(
-    filename=LOG_FILE,
-    level=logging.INFO,
-    format='%(asctime)s %(levelname)s %(message)s',
-    datefmt='%Y-%m-%dT%H:%M:%S'
-)
-logger = logging.getLogger("scraper")
-
-# --- Utils and Exceptions ---
-def mask_email_prefix(s: str) -> str:
-    if not s:
-        return None
-    prefix, domain = s.split('@', 1)
-    if len(prefix) < 4:
-        return s
-    masked = prefix[:3] + '*****' + prefix[-1]
-    return f"{masked}@{domain}"
-
-def raise_if_blank(args:dict):
-    for arg_name, arg in args.items():
-        if not arg:
-            raise InvalidParameterError(f'Wrong usage: {arg_name} cannot be blank.')
-        
-def raise_auth_error_or_for_status(response, status_reason: dict, msg: str):
-    if response.status_code in status_reason and status_reason[response.status_code].lower() in response.reason.lower():
-        raise AuthenticationError(msg)
-    else:
-        response.raise_for_status()
-        
-def raise_scraping_error(locators, original_exception, extra_raise_condition = None):
-    msg = f'{extra_raise_condition} and none of expected locators: {locators} were not found.' \
-        if extra_raise_condition else f'None of expected locators: {locators} were not found.'
-    raise ScrapingError(msg) from original_exception
-
-class InvalidParameterError(Exception):
-    """Thrown if wrong usage option is used."""
-    pass
-
-class AuthenticationError(Exception):
-    """
-        Thrown if authentication error during scraping initialization (wrong credentials, too many OTP input attempts etc.) 
-        or if auth data is expired or nonvalid.
-    """
-    pass
-
-class ScrapingError(Exception):
-    """Thrown if expected selenium locators or auth data is not found."""
-    pass
-
-class BaseScraping(ABC):
-    """Basic Selenium class for automated login."""
-
-    def __init__(
-        self, 
-        email: str = None,
-        password: str = None,
-        browser_args: list | None = None,
-        page_load_strategy: str | None = None
-    ) -> None:
-        self._email = email
-        self._password = password
-        self._browser_args = browser_args
-        self._page_load_strategy = page_load_strategy
-        self._driver = None
-        logger.info("Instance initialized for %s", mask_email_prefix(self._email) or 'TOKEN-based session')
-
-    def _init_driver(self):
-        options = Options()
-        if self._browser_args is not None:
-            for argument in self._browser_args:
-                options.add_argument(argument)
-        options.add_argument("user-agent=Mozilla/5.0 (Windows NT 10.0; Win64; x64) "
-                             "AppleWebKit/537.36 (KHTML, like Gecko) "
-                             "Chrome/113.0.0.0 Safari/537.36")
-        if self._page_load_strategy is not None:
-            options.page_load_strategy = self._page_load_strategy
-        options.add_experimental_option('excludeSwitches', ['enable-logging'])
-        service = Service(log_path=os.devnull)
-
-        self._driver = webdriver.Chrome(service=service, options=options)
-        self._driver.execute_cdp_cmd("Page.addScriptToEvaluateOnNewDocument", {
-            "source": "Object.defineProperty(navigator, 'webdriver', {get: () => undefined})"
-        })
-        logger.info("Selenium WebDriver started.")
-
-    def authenticate_and_setup(self):
-        """
-        Unified method to start Selenium session and perform login explicitly.
-        Should be called manually after instantiation.
-        """
-        logger.info("Authorization started for %s", mask_email_prefix(self._email) or 'TOKEN-based session')
-        self._init_driver()
-        try:
-            self._login()
-            logger.info("Authorization successful for %s", mask_email_prefix(self._email) or 'TOKEN-based session')
-        except Exception as e:
-            logger.exception("Authorization failed for %s", mask_email_prefix(self._email) or 'TOKEN-based session')
-            raise
-        finally:
-            self._driver.quit()
-            logger.info("Selenium WebDriver closed.")
-
-    @abstractmethod
-    def _login(self):
-        """Stub method. Implement this method in child class."""
-        pass
-    
-    def _hide_locator(self, locator, timeout) -> None:
-            driver = self._driver
-            try:
-                cookie_window = WebDriverWait(driver, timeout).until(
-                    EC.presence_of_element_located(locator)
-                    )
-            except TimeoutException as e:
-                raise_scraping_error(locator, e)
-            
-            driver.execute_script("arguments[0].style.display = 'none';", cookie_window)
-
-    def _is_locator_found(self, locator: tuple, timeout: float) -> bool:
-        try:
-            WebDriverWait(self._driver, timeout).until(EC.presence_of_element_located(locator))
-        except TimeoutException:
-            logger.warning("Locator not found: %s", locator)
-            return False
-        return True
->>>>>>> 649fc3dd
+from __future__ import annotations
+
+from abc import ABC, abstractmethod
+import os
+import logging
+from typing import NoReturn, Literal
+
+from requests import Response
+from selenium import webdriver
+from selenium.webdriver.chrome.webdriver import WebDriver
+from selenium.webdriver.chrome.options import Options
+from selenium.webdriver.chrome.service import Service
+from selenium.webdriver.support.ui import WebDriverWait
+from selenium.webdriver.support import expected_conditions as EC
+from selenium.common.exceptions import TimeoutException
+
+LOG_DIR = os.environ.get("COMMON_HOST_LOG_DIR", "./logs")
+os.makedirs(LOG_DIR, exist_ok=True)
+LOG_FILE = os.path.join(LOG_DIR, "common-host-api.log")
+
+logging.basicConfig(
+    filename=LOG_FILE,
+    level=logging.INFO,
+    format="%(asctime)s %(levelname)s %(message)s",
+    datefmt="%Y-%m-%dT%H:%M:%S",
+)
+logger = logging.getLogger("scraper")
+
+
+class InvalidParameterError(Exception):
+    """Represents invalid user input error."""
+
+
+class AuthenticationError(Exception):
+    """Represents authentication failure error."""
+
+
+class ScrapingError(Exception):
+    """Represents scraping failure error."""
+
+def mask_email_prefix(s: str | None) -> str:
+    if not s:
+        return ""
+    if "@" in s:
+        prefix, domain = s.split('@', 1)
+    else:
+        prefix, domain = s, ""
+    if len(prefix) < 4:
+        return s
+    masked = prefix[:3] + '*****' + prefix[-1]
+    return f"{masked}@{domain}"
+
+def raise_if_blank(args: dict[str, object]) -> None:
+    """Raise if any provided argument is blank or falsy.
+
+    Args:
+        args: Mapping of argument names to values.
+
+    Returns:
+        None
+    """
+    for arg_name, arg in args.items():
+        if not arg:
+            raise InvalidParameterError(f"Wrong usage: {arg_name} cannot be blank.")
+
+
+def raise_auth_error_or_for_status(
+    response: Response, status_reason: dict[int, str], msg: str
+) -> None:
+    """Raise AuthenticationError on specific status+reason or propagate HTTP error.
+
+    Args:
+        response: Requests response object.
+        status_reason: Map of status code to expected reason substring.
+        msg: Message for AuthenticationError.
+
+    Returns:
+        None
+    """
+    reason_ok = status_reason.get(response.status_code)
+    if reason_ok and reason_ok.lower() in (response.reason or "").lower():
+        raise AuthenticationError(msg)
+    response.raise_for_status()
+
+
+def raise_scraping_error(
+    locators: tuple,
+    original_exception: Exception,
+    extra_raise_condition: str | None = None,
+) -> NoReturn:
+    """Always raise ScrapingError with context and original exception.
+
+    Args:
+        locators: Locator that was expected to be present.
+        original_exception: Original exception to chain.
+        extra_raise_condition: Additional context message.
+
+    Returns:
+        NoReturn
+    """
+    msg = (
+        f"{extra_raise_condition} and none of expected locators: {locators} were not found."
+        if extra_raise_condition
+        else f"None of expected locators: {locators} were not found."
+    )
+    raise ScrapingError(msg) from original_exception
+
+
+class BaseScraping(ABC):
+    """Base Selenium helper for automated login flow."""
+
+    def __init__(
+        self,
+        email: str | None = None,
+        password: str | None = None,
+        browser_args: list[str] | None = None,
+        page_load_strategy: Literal["normal", "eager", "none"] | None = None,
+    ) -> None:
+        """Initialize minimal state to start WebDriver.
+
+        Args:
+            email: Login email for the target service.
+            password: Login password for the target service.
+            browser_args: Extra Chrome CLI arguments.
+            page_load_strategy: Selenium page load strategy.
+        """
+        self._email = email
+        self._password = password
+        self._browser_args = browser_args
+        self._page_load_strategy = page_load_strategy
+        self._driver: WebDriver | None = None
+        logger.info("Instance initialized for %s", mask_email_prefix(self._email) or 'TOKEN-based session')
+
+    def _init_driver(self) -> None:
+        """Create and configure Chrome WebDriver instance.
+
+        Returns:
+            None
+        """
+        options = Options()
+        if self._browser_args:
+            for argument in self._browser_args:
+                options.add_argument(argument)
+
+        # Set a consistent desktop user-agent for stability.
+        options.add_argument(
+            "--user-agent=Mozilla/5.0 (Windows NT 10.0; Win64; x64) "
+            "AppleWebKit/537.36 (KHTML, like Gecko) "
+            "Chrome/113.0.0.0 Safari/537.36"
+        )
+        options.add_argument("--headless=new")
+        options.add_argument("--no-sandbox")
+        options.add_argument("--disable-dev-shm-usage")
+        options.add_argument("--disable-gpu")
+
+        if self._page_load_strategy:
+            options.page_load_strategy = self._page_load_strategy
+
+        options.add_experimental_option("excludeSwitches", ["enable-logging"])
+        service = Service(log_path=os.devnull)
+
+        self._driver = webdriver.Chrome(service=service, options=options)
+        # Hide webdriver flag to bypass basic bot checks.
+        self._driver.execute_cdp_cmd(
+            "Page.addScriptToEvaluateOnNewDocument",
+            {
+                "source": "Object.defineProperty(navigator, 'webdriver', {get: () => undefined})"
+            },
+        )
+        logger.info("Selenium WebDriver started.")
+
+    def authenticate_and_setup(self) -> None:
+        """Run login flow and close the driver safely.
+
+        Returns:
+            None
+        """
+        logger.info("Authorization started for %s", mask_email_prefix(self._email) or 'TOKEN-based session')
+        self._init_driver()
+        assert self._driver is not None
+
+        try:
+            self._login(self._driver)
+            logger.info("Authorization successful for %s", mask_email_prefix(self._email) or 'TOKEN-based session')
+        except Exception as e:
+            logger.exception("Authorization failed for %s", mask_email_prefix(self._email) or 'TOKEN-based session')
+            raise
+        finally:
+            self._driver.quit()
+            logger.info("Selenium WebDriver closed.")
+
+    @abstractmethod
+    def _login(self, driver: WebDriver) -> None:
+        """Perform concrete login steps for a specific service.
+
+        Args:
+            driver: Active Selenium WebDriver.
+        """
+
+    def _hide_locator(
+        self, driver: WebDriver, locator: tuple[str, str], timeout: float = 5.0
+    ) -> None:
+        """Hide element by CSS/DOM injection when it appears.
+
+        Args:
+            driver: Active Selenium WebDriver.
+            locator: Selenium locator tuple (by, value).
+            timeout: Wait time in seconds.
+
+        Returns:
+            None
+        """
+        cookie_window = None
+        try:
+            cookie_window = WebDriverWait(driver, timeout).until(
+                EC.presence_of_element_located(locator)
+            )
+        except TimeoutException as e:
+            raise_scraping_error(locator, e)
+
+        # Hide the element to unblock interactions.
+        driver.execute_script("arguments[0].style.display = 'none';", cookie_window)
+
+    def _is_locator_found(
+        self, driver: WebDriver, locator: tuple[str, str], timeout: float = 5.0
+    ) -> bool:
+        """Return True if locator is present within the timeout.
+
+        Args:
+            driver: Active Selenium WebDriver.
+            locator: Selenium locator tuple (by, value).
+            timeout: Wait time in seconds.
+
+        Returns:
+            True if element appears before timeout, else False.
+        """
+        try:
+            WebDriverWait(driver, timeout).until(
+                EC.presence_of_element_located(locator)
+            )
+        except TimeoutException:
+            logger.warning("Locator not found: %s", locator)
+            return False
+        return True